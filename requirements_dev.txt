# Installs the current package from setup.cfg
-e .

# As well as these dev tools:
mypy==0.910
black
flake8
pytest
isort
pre-commit
sphinx
sphinx_rtd_theme
<<<<<<< HEAD
lockfile
=======
twine

# mypy type stubs:
types-PyYAML
types-aiofiles 
types-orjson 
types-python-dateutil 
types-redis 
types-requests 
types-ujson
types-jwt
>>>>>>> cf34adb4
<|MERGE_RESOLUTION|>--- conflicted
+++ resolved
@@ -10,9 +10,6 @@
 pre-commit
 sphinx
 sphinx_rtd_theme
-<<<<<<< HEAD
-lockfile
-=======
 twine
 
 # mypy type stubs:
@@ -23,5 +20,4 @@
 types-redis 
 types-requests 
 types-ujson
-types-jwt
->>>>>>> cf34adb4
+types-jwt