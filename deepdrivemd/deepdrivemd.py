--- conflicted
+++ resolved
@@ -1,12 +1,6 @@
-<<<<<<< HEAD
 import os
 import shutil
-=======
-import argparse
->>>>>>> cf34adb4
 import itertools
-import os
-import shutil
 from pathlib import Path
 from typing import List, Optional
 
